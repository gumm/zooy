--- conflicted
+++ resolved
@@ -100,10 +100,6 @@
 
 export const renderDataTables = function (panel) {
     const checkboxController = "mdc-checkbox__native-control";
-<<<<<<< HEAD
-
-=======
->>>>>>> 310f7864
     [...panel.querySelectorAll('.mdc-data-table')].forEach(el => {
         el.dataTable = new mdc.dataTable.MDCDataTable(el);
 
